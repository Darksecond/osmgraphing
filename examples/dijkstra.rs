--- conflicted
+++ resolved
@@ -9,24 +9,14 @@
 use std::{path::PathBuf, time::Instant};
 
 fn main() {
-<<<<<<< HEAD
-    if let Err(msg) = run() {
-        error!("{}", msg);
-        std::process::exit(1);
-=======
     init_logging("INFO", &["dijkstra"]).expect("LogLevel 'INFO' does exist.");
     if let Err(msg) = run() {
         error!("{}", msg);
         panic!("{}", msg);
->>>>>>> ca13623b
     }
 }
 
 fn run() -> err::Feedback {
-<<<<<<< HEAD
-    init_logging("INFO", &["dijkstra"]).expect("LogLevel 'INFO' does exist.");
-=======
->>>>>>> ca13623b
     info!("Executing example: A*");
 
     let raw_cfg = PathBuf::from("resources/simple_stuttgart/fmi.yaml");
