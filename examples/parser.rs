use log::{error, info};
<<<<<<< HEAD
use osmgraphing::{configs, helpers::init_logging, io::network::Parser};
=======
use osmgraphing::{
    configs,
    helpers::{err, init_logging},
    io::network::Parser,
};
>>>>>>> ca13623b
use std::{path::PathBuf, time::Instant};

fn main() {
    init_logging("INFO", &["parser"]).expect("LogLevel 'INFO' does exist.");
<<<<<<< HEAD
=======
    if let Err(msg) = run() {
        error!("{}", msg);
        panic!("{}", msg);
    }
}

fn run() -> err::Feedback {
>>>>>>> ca13623b
    info!("Executing example: parser");

    // get config by provided map-file
    let parsing_cfg = {
        let raw_cfg = PathBuf::from("resources/isle_of_man_2020-03-14/osm.pbf.yaml");
        match configs::parsing::Config::try_from_yaml(&raw_cfg) {
            Ok(parsing_cfg) => parsing_cfg,
            Err(msg) => return Err(err::Msg::from(format!("{}", msg))),
        }
    };

    // measure parsing-time
    let now = Instant::now();
    // parse and create graph
    let graph = match Parser::parse_and_finalize(parsing_cfg) {
        Ok(graph) => graph,
        Err(msg) => return Err(err::Msg::from(format!("{}", msg))),
    };
    info!(
        "Finished parsing in {} seconds ({} µs).",
        now.elapsed().as_secs(),
        now.elapsed().as_micros(),
    );
    info!("");
    info!("{}", graph);

    Ok(())
}<|MERGE_RESOLUTION|>--- conflicted
+++ resolved
@@ -1,19 +1,13 @@
 use log::{error, info};
-<<<<<<< HEAD
-use osmgraphing::{configs, helpers::init_logging, io::network::Parser};
-=======
 use osmgraphing::{
     configs,
     helpers::{err, init_logging},
     io::network::Parser,
 };
->>>>>>> ca13623b
 use std::{path::PathBuf, time::Instant};
 
 fn main() {
     init_logging("INFO", &["parser"]).expect("LogLevel 'INFO' does exist.");
-<<<<<<< HEAD
-=======
     if let Err(msg) = run() {
         error!("{}", msg);
         panic!("{}", msg);
@@ -21,7 +15,6 @@
 }
 
 fn run() -> err::Feedback {
->>>>>>> ca13623b
     info!("Executing example: parser");
 
     // get config by provided map-file
