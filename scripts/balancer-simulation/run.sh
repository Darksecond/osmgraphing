--- conflicted
+++ resolved
@@ -188,10 +188,6 @@
 
 # visualize all generated data
 
-<<<<<<< HEAD
-py "${cwd}/visualization" \
-=======
 python "${cwd}/visualization" \
->>>>>>> 5191d283
 --results-dir "${results_dir}" \
 --num-iter "${num_iter}"