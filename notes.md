# Notes

Just a place to store arbitrary information, TODOs and so on.
Maybe, it is concept for later documentation, or just keep-up-the-good-work (`kutgw`).


## Ideas

### General

- Implement graph as server, which can execute queries from clients (e.g. via channels).
- Building needs much more memory for `Germany.pbf` (~ `14 GB`) due to sc-edges and meta-info.
  When creating metrics, memory-consumption shrinks to `10/11 GB` and lower, probably because these values are released.
  It could make sense to implement simple (de-)serialization for the graph (`map-file.rfmi`, standing for `raw fmi`).
- Write __working-off chunks__ in builder in separate function using `From<Edge>` or `Into<Edge>`
- Use population-data to get routes
  - Maybe use [realistic src-dst-routes][acm/micro-travel-demand] ([GitHub-repo][github/vbuchhold/routing-framework])
  - Set population of specific spots and interpolate somehow
    - [worldometers][worldometers/germany]
    - [German Federal Statistical Office][destatis]
      - [different population-data of Baden-Württemberg][statistik-bw]
      - [different population-data of Germany, but per mini-square][atlas.zensus2011.de]
        - Zensus: `10 %` of population every 10 years
        - Mikrozensus: `1 %` of population every year
      - [area-statistics (e.g. traffic-area in percent)][statistikportal]
    - Get population from osm-data
      - Take nodes/ways and distribute according to max-speed (low speed <-> high population-density).
      - Take city-level and let routes go from lower to higher levels.
- Reduce visibility of modules and control public-access, e.g. of module `defaults`, which is only needed in tests.
<<<<<<< HEAD
- Remove `panic(...)`
=======
- Remove `panic(...)` where possible
- Mention and explain cargo-features somewhere.
>>>>>>> ca13623b


### Build-script

- A build-script could, maybe, build the inline-size for `SmallVec` dependent of an env-var when compiling.
  The command `include!(...)` could help.
  More info in [this cargo-issue][github/rust-lang/cargo/issues/5624].


### Documentation

- Write down alternative implementation-approaches
  - Routing from src-node to dst-node where dst-node has at least the city-level of the src-node.


### Extend tests

- extend routing-tests
  - implement routing-tests for parsed pbf-files (just comparing src-id, dst-id and distance)
- Take results from actions of commit f28d88a for parsing-tests (fmi).
- Test personalized routing explicitly using certain alpha-values and new expected paths.
- How to test exploration?
  - Create graph of 2 nodes and 8 edges, where 3 edges are dominated by the others.
  - At least `2d + 1` edges are needed.
  - Test restriction(?)
- Test created route-files.


### Extend configs

- Warn user when parsing `pbf`-map, if unused categories are provided in the config.
- Write parser __parsing all configs__ at once.
- Cleanup `kebab-cases` and `snake_cases` etc.
- Check if writing-cfg contains shortcut-indices when `is-ch-graph == false`.


### Extend parsing

- Use __preprocessing-phase__ for `pbf`-parser to count edges and __allocate memory__ accordingly.
- Print __edit-link__ for weird osm-content (in addition to currently printed warnings).
- __Parse lanes__ (currently, default is used).
  - tags: `lanes`, `lanes:backward` (`way-id: 33172848`)


### Extend routing

- Implement little parser for a file containing routes.
  Preferred is a format, where every line defines `src, dst`.
  To make this less dependent of a certain map, every node is represented by its coordinate or id instead of its index.


### Extend balancing

- Update route-counts of shortcuts after updating normal edges.
- Add to config, which metric-id is used as route-count.
- The explorator finds too many routes.
- Flatten the found routes after the loops and cumulate all workloads for sc-edges at once.
  This reduces the access to edges.
- Use `ch-constructor` (written in `c/cpp`) as binary or build wrapping rust-crate?
  - [How to invoke a system-cmd?][stackoverflow/invoke-system-cmd]
  - [C with Rust][rust-docs/c-with-rust]


## Info

- [OSM-tags][taginfo]
- serde-yaml
  - `https://stackoverflow.com/questions/53243795/how-do-you-read-a-yaml-file-in-rust`
  - `https://serde.rs/attributes.html`
  - `https://serde.rs/container-attrs.html`
  - `https://serde.rs/variant-attrs.html`
  - `https://serde.rs/field-attrs.html`
  - `https://serde.rs/enum-representations.html`
  - `https://docs.rs/serde_yaml/0.8.11/serde_yaml/`
- Mapviewer-libs
  - actix-web (Rust)
  - [leafletjs (JavaScript)][leafletjs]
  - [Marble (C++ or python)][kde/marble]
  - [JMapViewer (Java)][osm/wiki/jmapviewer]


### Proof of correctness for bidirectional Dijkstra

The termination of the bidirectional Astar is based on the first node v, that is marked by both, the forward- and the backward-subroutine.
However, this common node v is part of the shortest path s->t wrt to this particular hop-distance H, but doesn't have to be part of the shortest path s->t wrt to edge-weights.

Every node, that is not settled in any of the both subroutines, has a longer distance to both s and t than the already found common node v and hence can not be part of the shortest path (wrt to edge-weights).
Otherwise, it would have been settled before v since the priority-queues sort by weights.
In other words, only already settled nodes and their neighbors (which are already enqueued) can be part of the shortest path.

In conclusion, emptying the remaining nodes in the queues and picking the shortest path of the resulting common nodes leads to the shortest path wrt to edge-weights from s to t.


### Proof of correctness for bidirectional Dijkstra for contracted graphs

Here, the proof for bidirectional Dijkstra doesn't hold, because each sub-graph doesn't visit every node of the total graph, due to the level-filter when pushing edges to the queue.
Hence, the forward- and the backward-query are not balanced wrt weights.
Thus, after finding the first meeting-node, the hop-distance of the shortest-path could be arbitrary.
This leads to wrong paths with normal bidirectional Dijkstra.
To correct this issue, stop the query after polling a node of a sub-distance, which is higher than the currently best meeting-node's total distance.


### Sources

```text
@book{mehlhorn2008algorithms,
  title={Algorithms and data structures: The basic toolbox},
  author={Mehlhorn, Kurt and Sanders, Peter},
  year={2008},
  publisher={Springer Science \& Business Media}
}
-> adjacency-array (= offset-graph)
```


### License

[When is a program and its plug-ins considered a single combined program?][gnu/licenses/gpl-faq/gplplugins]


[acm/micro-travel-demand]: https://dl.acm.org/doi/10.1145/3347146.3359361
[atlas.zensus2011.de]: https://atlas.zensus2011.de/
[destatis]: https://www.destatis.de/DE/Service/Statistik-Visualisiert/RegionalatlasAktuell.html
[github/rust-lang/cargo/issues/5624]: https://github.com/rust-lang/cargo/issues/5624
[github/vbuchhold/routing-framework]: https://github.com/vbuchhold/routing-framework
[gnu/licenses/gpl-faq/gplplugins]: https://www.gnu.org/licenses/gpl-faq.html#GPLPlugins
[kde/marble]: http://api.kde.org/4.x-api/kdeedu-apidocs/marble/html/namespaceMarble.html
[leafletjs]: https://leafletjs.com/
[osm/wiki/jmapviewer]: https://wiki.openstreetmap.org/wiki/JMapViewer
[rust-docs/c-with-rust]: https://rust-embedded.github.io/book/interoperability/c-with-rust.html
[stackoverflow/invoke-system-cmd]: https://stackoverflow.com/questions/21011330/how-do-i-invoke-a-system-command-in-rust-and-capture-its-output
[statistik-bw]: https://www.statistik-bw.de/Intermaptiv/?re=gemeinde&ags=08317057&i=01202&r=0&g=0001&afk=5&fkt=besetzung&fko=mittel
[statistikportal]: https://www.statistikportal.de/de/flaechenatlas
[taginfo]: https://taginfo.openstreetmap.org/
[worldometers/germany]: https://www.worldometers.info/world-population/germany-population/<|MERGE_RESOLUTION|>--- conflicted
+++ resolved
@@ -27,12 +27,8 @@
       - Take nodes/ways and distribute according to max-speed (low speed <-> high population-density).
       - Take city-level and let routes go from lower to higher levels.
 - Reduce visibility of modules and control public-access, e.g. of module `defaults`, which is only needed in tests.
-<<<<<<< HEAD
-- Remove `panic(...)`
-=======
 - Remove `panic(...)` where possible
 - Mention and explain cargo-features somewhere.
->>>>>>> ca13623b
 
 
 ### Build-script
