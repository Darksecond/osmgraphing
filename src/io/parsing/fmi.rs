use crate::{
    configs::{parser, EdgeCategory, NodeCategory},
    defaults::capacity::DimVec,
    helpers,
    network::{EdgeBuilder, MetricIdx, NodeBuilder, ProtoEdge, ProtoNode},
    units::geo,
};
use log::info;
use std::{
    io::{BufRead, BufReader},
    ops::Range,
};

pub struct Parser {
    node_lines: Range<usize>,
    edge_lines: Range<usize>,
}

impl Parser {
    pub fn new() -> Parser {
        Parser {
            node_lines: 1..0,
            edge_lines: 1..0,
        }
    }

    fn is_line_functional(line: &String) -> bool {
        line.len() > 0 && line.chars().next() != Some('#')
    }
}

impl super::Parsing for Parser {
    /// Remembers range of edge-lines and node-lines
    fn preprocess(&mut self, cfg: &parser::Config) -> Result<(), String> {
        info!("START Start preprocessing fmi-parser.");
        super::check_parser_config(cfg)?;

        // only functional-lines are counted
        let mut line_number = 0;
        let mut is_taking_counts = false;
        // counts are only metric-count, node-count, edge-count (in this order)
        let mut counts = vec![];
        let file = helpers::open_file(&cfg.map_file)?;
        for line in BufReader::new(file)
            .lines()
            .map(Result::unwrap)
            .filter(Self::is_line_functional)
        {
            // If there is a count, remember it.
            // The first occuring count let `is_taking_counts` getting true.
            // If all counts have been processed, `is_taking_counts` would change to false,
            // where the loop should stop and remember the line-number.
            let params: Vec<&str> = line.split_whitespace().collect();
            if params.len() == 1 {
                is_taking_counts = true;

                if let Ok(count) = params[0].parse::<usize>() {
                    counts.push(count);
                }
            } else if is_taking_counts {
                break;
            }

            line_number += 1;
        }

        // add counts
        if counts.len() < 2 {
            return Err(format!(
                "The provided fmi-map-file doesn't have enough (edge-, node-) counts."
            ));
        }

        // Current state: Last line-number is first node-line.
        // Further, the last two counts are the node- and edge-counts.
        let edge_count = counts.pop().unwrap();
        let node_count = counts.pop().unwrap();

        // nodes
        let start = line_number;
        let end = start + node_count;
        self.node_lines = start..end;

        // edges
        let start = end;
        let end = start + edge_count;
        self.edge_lines = start..end;

        info!("FINISHED");

        Ok(())
    }

    fn parse_ways(&self, builder: &mut EdgeBuilder) -> Result<(), String> {
        info!("START Create edges from input-file.");
        let mut line_number = 0;
        let file = helpers::open_file(&builder.cfg().map_file)?;
        for line in BufReader::new(file)
            .lines()
            .map(Result::unwrap)
            .filter(Self::is_line_functional)
        {
            // check if line contains edge
            if !self.edge_lines.contains(&line_number) {
                line_number += 1;
                continue;
            }
            line_number += 1;

            // create edge and add it
            let proto_edge = ProtoEdge::from_str(&line, &builder.cfg().edges)?;
            builder.insert(proto_edge);
        }
        info!("FINISHED");

        Ok(())
    }

    fn parse_nodes(&self, builder: &mut NodeBuilder) -> Result<(), String> {
        info!("START Create nodes from input-file.");
        let mut line_number = 0;
        let file = helpers::open_file(&builder.cfg().map_file)?;
        for line in BufReader::new(file)
            .lines()
            .map(Result::unwrap)
            .filter(Self::is_line_functional)
        {
            // check if line contains edge
            if !self.node_lines.contains(&line_number) {
                line_number += 1;
                continue;
            }
            line_number += 1;

            // create node and add it
<<<<<<< HEAD
            let proto_node = ProtoNode::from_str(&line, &cfg.nodes)?;
            if graph_builder.is_node_in_edge(proto_node.id()) {
                graph_builder.push_node(proto_node);
            }
=======
            let proto_node = ProtoNode::from_str(&line, &builder.cfg().nodes)?;
            builder.insert(proto_node);
>>>>>>> 1ecdc3b6
        }
        info!("FINISHED");

        Ok(())
    }
}

<<<<<<< HEAD
mod intern {
    use crate::{
        configs::parser::{self, EdgeCategory, NodeCategory},
        defaults::DimVec,
        network::{MetricIdx, ProtoEdge, ProtoNode},
        units::geo,
    };
    pub use std::{io::BufReader as Reader, str};

    impl ProtoEdge {
        /// Parse a line of metrics into an edge.
        ///
        /// - When NodeIds are parsed, the first one is interpreted as src-id and the second one as dst-id.
        pub fn from_str(line: &str, cfg: &parser::edges::Config) -> Result<ProtoEdge, String> {
            let mut metric_values = DimVec::<_>::with_capacity(cfg.dim());
            let mut src_id = None;
            let mut dst_id = None;

            // Loop over edge-categories and parse params accordingly.
            let params: Vec<&str> = line.split_whitespace().collect();

            // Param-idx has to be counted separatedly because some metrics could be calculated.
            let mut param_idx = 0;
            for category in cfg.edge_categories().iter() {
                let param = *params.get(param_idx).ok_or(&format!(
                    "The fmi-map-file is expected to have more edge-params (> {}) \
                     than actually has ({}).",
                    param_idx,
                    params.len()
                ))?;
=======
impl ProtoEdge {
    /// Parse a line of metrics into an edge.
    ///
    /// - When NodeIds are parsed, the first one is interpreted as src-id and the second one as dst-id.
    pub fn from_str(line: &str, cfg: &parser::edges::Config) -> Result<ProtoEdge, String> {
        let mut metric_values = DimVec::<_>::with_capacity(cfg.dim());
        let mut src_id = None;
        let mut dst_id = None;

        // Loop over edge-categories and parse params accordingly.
        let params: Vec<&str> = line.split_whitespace().collect();

        // Param-idx has to be counted separatedly because some metrics could be calculated.
        let mut param_idx = 0;
        for category in cfg.edge_categories().iter() {
            let param = *params.get(param_idx).ok_or(&format!(
                "The fmi-map-file is expected to have more edge-params (> {}) \
                 than actually has ({}).",
                param_idx,
                params.len()
            ))?;

            match category {
                EdgeCategory::SrcId => {
                    if src_id.is_none() {
                        src_id = Some(param.parse::<i64>().ok().ok_or(format!(
                            "Parsing {} (for edge-src) '{:?}' from fmi-file, which is not i64.",
                            category, param
                        ))?);
                        param_idx += 1;
                    } else {
                        return Err(format!(
                            "Src-id is already set, but another src-id {} should be parsed.",
                            param
                        ));
                    }
                }
                EdgeCategory::DstId => {
                    if dst_id.is_none() {
                        dst_id = Some(param.parse::<i64>().ok().ok_or(format!(
                            "Parsing {} (for edge-src) '{:?}' from fmi-file, which is not i64.",
                            category, param
                        ))?);
                        param_idx += 1;
                    } else {
                        return Err(format!(
                            "Dst-id is already set, but another dst-id {} should be parsed.",
                            param
                        ));
                    }
                }
                EdgeCategory::Meters => {
                    let metric_idx = MetricIdx(metric_values.len());
>>>>>>> 1ecdc3b6

                    if cfg.is_metric_provided(metric_idx) {
                        if let Ok(meters) = param.parse::<f64>() {
                            metric_values.push(Some(meters / 1_000.0));
                        } else {
                            return Err(format!(
                                "Parsing {} '{}' of edge-param #{} didn't work.",
                                category, param, param_idx
                            ));
                        };
                        param_idx += 1;
                    } else {
                        metric_values.push(None);
                    }
                }
                EdgeCategory::KilometersPerHour
                | EdgeCategory::Seconds
                | EdgeCategory::LaneCount
                | EdgeCategory::Custom => {
                    let metric_idx = MetricIdx(metric_values.len());

                    if cfg.is_metric_provided(metric_idx) {
                        if let Ok(value) = param.parse::<f64>() {
                            metric_values.push(Some(value));
                        } else {
                            return Err(format!(
                                "Parsing {} '{}' of edge-param #{} didn't work.",
                                category, param, param_idx
                            ));
                        };
                        param_idx += 1;
                    } else {
                        metric_values.push(None);
                    }
<<<<<<< HEAD
                    EdgeCategory::IgnoredSrcIdx
                    | EdgeCategory::IgnoredDstIdx
                    | EdgeCategory::Ignore => param_idx += 1,
=======
>>>>>>> 1ecdc3b6
                }
                EdgeCategory::Ignore => param_idx += 1,
            }
<<<<<<< HEAD

            debug_assert_eq!(
                cfg.dim(),
                metric_values.len(),
                "Metric-vec of proto-edge has {} elements, but should have {}.",
                metric_values.len(),
                cfg.dim()
            );
            Ok(ProtoEdge::new(
                src_id.ok_or("Proto-edge should have a src-id, but doesn't.".to_owned())?,
                dst_id.ok_or("Proto-edge should have a dst-id, but doesn't.".to_owned())?,
                metric_values,
            ))
=======
>>>>>>> 1ecdc3b6
        }

        debug_assert_eq!(
            cfg.dim(),
            metric_values.len(),
            "Metric-vec of proto-edge has {} elements, but should have {}.",
            metric_values.len(),
            cfg.dim()
        );
        Ok(ProtoEdge {
            src_id: src_id.ok_or("Proto-edge should have a src-id, but doesn't.".to_owned())?,
            dst_id: dst_id.ok_or("Proto-edge should have a dst-id, but doesn't.".to_owned())?,
            metrics: metric_values,
        })
    }
}

<<<<<<< HEAD
                match category {
                    NodeCategory::NodeId => {
                        node_id = match param.parse::<i64>() {
                            Ok(id) => Some(id),
                            Err(_) => {
                                return Err(format!(
                                    "Parsing id '{:?}' from fmi-file, which is not i64.",
                                    param
                                ))
                            }
                        };
                    }
                    NodeCategory::Latitude => {
                        lat = match param.parse::<f32>() {
                            Ok(lat) => Some(lat),
                            Err(_) => {
                                return Err(format!(
                                    "Parsing lat '{:?}' from fmi-file, which is not f32.",
                                    params[2]
                                ))
                            }
                        };
                    }
                    NodeCategory::Longitude => {
                        lon = match param.parse::<f32>() {
                            Ok(lon) => Some(lon),
                            Err(_) => {
                                return Err(format!(
                                    "Parsing lon '{:?}' from fmi-file, which is not f32.",
                                    params[3]
                                ))
                            }
                        };
                    }
                    NodeCategory::Level => {
                        level = match param.parse::<usize>() {
                            Ok(level) => Some(level),
                            Err(_) => {
                                return Err(format!(
                                    "Parsing level '{:?}' from fmi-file, which is not usize.",
                                    param
                                ))
                            }
                        };
                    }
                    NodeCategory::Ignore => (),
=======
impl ProtoNode {
    pub fn from_str(line: &str, cfg: &parser::nodes::Config) -> Result<ProtoNode, String> {
        let mut node_id = None;
        let mut lat = None;
        let mut lon = None;
        let mut level = None;

        // Loop over node-categories and parse params accordingly.
        let params: Vec<&str> = line.split_whitespace().collect();

        for (param_idx, category) in cfg.categories().iter().enumerate() {
            let param = *params.get(param_idx).ok_or(
                "The fmi-map-file is expected to have more node-params \
                 than actually has.",
            )?;

            match category {
                NodeCategory::NodeId => {
                    node_id = match param.parse::<i64>() {
                        Ok(id) => Some(id),
                        Err(_) => {
                            return Err(format!(
                                "Parsing id '{:?}' from fmi-file, which is not i64.",
                                param
                            ))
                        }
                    };
                }
                NodeCategory::Latitude => {
                    lat = match param.parse::<f64>() {
                        Ok(lat) => Some(lat),
                        Err(_) => {
                            return Err(format!(
                                "Parsing lat '{:?}' from fmi-file, which is not f64.",
                                params[2]
                            ))
                        }
                    };
                }
                NodeCategory::Longitude => {
                    lon = match param.parse::<f64>() {
                        Ok(lon) => Some(lon),
                        Err(_) => {
                            return Err(format!(
                                "Parsing lon '{:?}' from fmi-file, which is not f64.",
                                params[3]
                            ))
                        }
                    };
>>>>>>> 1ecdc3b6
                }
                NodeCategory::Level => {
                    level = match param.parse::<usize>() {
                        Ok(level) => Some(level),
                        Err(_) => {
                            return Err(format!(
                                "Parsing level '{:?}' from fmi-file, which is not usize.",
                                param
                            ))
                        }
                    };
                }
                NodeCategory::NodeIdx | NodeCategory::Ignore => (),
            }
        }

        let node_id = node_id.ok_or("Proto-node should have an id, but doesn't.".to_owned())?;
        let lat = lat.ok_or("Proto-node should have a coordinate, but latitude is misisng.")?;
        let lon = lon.ok_or("Proto-node should have a coordinate, but longitude is misisng.")?;
        Ok(ProtoNode {
            id: node_id,
            coord: geo::Coordinate { lat, lon },
            level,
        })
    }
}<|MERGE_RESOLUTION|>--- conflicted
+++ resolved
@@ -1,5 +1,5 @@
 use crate::{
-    configs::{parser, EdgeCategory, NodeCategory},
+    configs::parser::{self, EdgeCategory, NodeCategory},
     defaults::capacity::DimVec,
     helpers,
     network::{EdgeBuilder, MetricIdx, NodeBuilder, ProtoEdge, ProtoNode},
@@ -133,15 +133,8 @@
             line_number += 1;
 
             // create node and add it
-<<<<<<< HEAD
-            let proto_node = ProtoNode::from_str(&line, &cfg.nodes)?;
-            if graph_builder.is_node_in_edge(proto_node.id()) {
-                graph_builder.push_node(proto_node);
-            }
-=======
             let proto_node = ProtoNode::from_str(&line, &builder.cfg().nodes)?;
             builder.insert(proto_node);
->>>>>>> 1ecdc3b6
         }
         info!("FINISHED");
 
@@ -149,38 +142,6 @@
     }
 }
 
-<<<<<<< HEAD
-mod intern {
-    use crate::{
-        configs::parser::{self, EdgeCategory, NodeCategory},
-        defaults::DimVec,
-        network::{MetricIdx, ProtoEdge, ProtoNode},
-        units::geo,
-    };
-    pub use std::{io::BufReader as Reader, str};
-
-    impl ProtoEdge {
-        /// Parse a line of metrics into an edge.
-        ///
-        /// - When NodeIds are parsed, the first one is interpreted as src-id and the second one as dst-id.
-        pub fn from_str(line: &str, cfg: &parser::edges::Config) -> Result<ProtoEdge, String> {
-            let mut metric_values = DimVec::<_>::with_capacity(cfg.dim());
-            let mut src_id = None;
-            let mut dst_id = None;
-
-            // Loop over edge-categories and parse params accordingly.
-            let params: Vec<&str> = line.split_whitespace().collect();
-
-            // Param-idx has to be counted separatedly because some metrics could be calculated.
-            let mut param_idx = 0;
-            for category in cfg.edge_categories().iter() {
-                let param = *params.get(param_idx).ok_or(&format!(
-                    "The fmi-map-file is expected to have more edge-params (> {}) \
-                     than actually has ({}).",
-                    param_idx,
-                    params.len()
-                ))?;
-=======
 impl ProtoEdge {
     /// Parse a line of metrics into an edge.
     ///
@@ -234,7 +195,6 @@
                 }
                 EdgeCategory::Meters => {
                     let metric_idx = MetricIdx(metric_values.len());
->>>>>>> 1ecdc3b6
 
                     if cfg.is_metric_provided(metric_idx) {
                         if let Ok(meters) = param.parse::<f64>() {
@@ -269,31 +229,11 @@
                     } else {
                         metric_values.push(None);
                     }
-<<<<<<< HEAD
-                    EdgeCategory::IgnoredSrcIdx
-                    | EdgeCategory::IgnoredDstIdx
-                    | EdgeCategory::Ignore => param_idx += 1,
-=======
->>>>>>> 1ecdc3b6
-                }
-                EdgeCategory::Ignore => param_idx += 1,
-            }
-<<<<<<< HEAD
-
-            debug_assert_eq!(
-                cfg.dim(),
-                metric_values.len(),
-                "Metric-vec of proto-edge has {} elements, but should have {}.",
-                metric_values.len(),
-                cfg.dim()
-            );
-            Ok(ProtoEdge::new(
-                src_id.ok_or("Proto-edge should have a src-id, but doesn't.".to_owned())?,
-                dst_id.ok_or("Proto-edge should have a dst-id, but doesn't.".to_owned())?,
-                metric_values,
-            ))
-=======
->>>>>>> 1ecdc3b6
+                }
+                EdgeCategory::IgnoredSrcIdx
+                | EdgeCategory::IgnoredDstIdx
+                | EdgeCategory::Ignore => param_idx += 1,
+            }
         }
 
         debug_assert_eq!(
@@ -311,54 +251,6 @@
     }
 }
 
-<<<<<<< HEAD
-                match category {
-                    NodeCategory::NodeId => {
-                        node_id = match param.parse::<i64>() {
-                            Ok(id) => Some(id),
-                            Err(_) => {
-                                return Err(format!(
-                                    "Parsing id '{:?}' from fmi-file, which is not i64.",
-                                    param
-                                ))
-                            }
-                        };
-                    }
-                    NodeCategory::Latitude => {
-                        lat = match param.parse::<f32>() {
-                            Ok(lat) => Some(lat),
-                            Err(_) => {
-                                return Err(format!(
-                                    "Parsing lat '{:?}' from fmi-file, which is not f32.",
-                                    params[2]
-                                ))
-                            }
-                        };
-                    }
-                    NodeCategory::Longitude => {
-                        lon = match param.parse::<f32>() {
-                            Ok(lon) => Some(lon),
-                            Err(_) => {
-                                return Err(format!(
-                                    "Parsing lon '{:?}' from fmi-file, which is not f32.",
-                                    params[3]
-                                ))
-                            }
-                        };
-                    }
-                    NodeCategory::Level => {
-                        level = match param.parse::<usize>() {
-                            Ok(level) => Some(level),
-                            Err(_) => {
-                                return Err(format!(
-                                    "Parsing level '{:?}' from fmi-file, which is not usize.",
-                                    param
-                                ))
-                            }
-                        };
-                    }
-                    NodeCategory::Ignore => (),
-=======
 impl ProtoNode {
     pub fn from_str(line: &str, cfg: &parser::nodes::Config) -> Result<ProtoNode, String> {
         let mut node_id = None;
@@ -408,7 +300,6 @@
                             ))
                         }
                     };
->>>>>>> 1ecdc3b6
                 }
                 NodeCategory::Level => {
                     level = match param.parse::<usize>() {
@@ -421,7 +312,7 @@
                         }
                     };
                 }
-                NodeCategory::NodeIdx | NodeCategory::Ignore => (),
+                NodeCategory::Ignore => (),
             }
         }
 
