--- conflicted
+++ resolved
@@ -68,11 +68,7 @@
         let cfg = &self.cfg;
 
         for metric_idx in 0..proto_edge.metrics.len() {
-<<<<<<< HEAD
-            if proto_edge.metrics[metric_idx] < defaults::accuracy::F64_ABS {
-=======
             if Approx(proto_edge.metrics[metric_idx]) == Approx(0.0) {
->>>>>>> 05721221
                 debug!(
                     "Proto-edge (id:{}->id:{}) has {}=0, hence is corrected to epsilon.",
                     self.nodes().id(proto_edge.src_idx),
