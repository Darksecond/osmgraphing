//------------------------------------------------------------------------------------------------//
// other modules

use std::fmt;
use std::ops;

//------------------------------------------------------------------------------------------------//
// own modules

mod building;
pub use building::{GraphBuilder, ProtoEdge, ProtoNode};
pub mod defaults;
pub mod geo;
pub use defaults::StreetType;

//------------------------------------------------------------------------------------------------//
// node

#[derive(Debug)]
pub struct Node {
    id: i64,
    idx: usize,
    coord: geo::Coordinate,
}
impl Node {
    pub fn id(&self) -> i64 {
        self.id
    }
    pub fn idx(&self) -> usize {
        self.idx
    }
    pub fn coord(&self) -> &geo::Coordinate {
        &self.coord
    }
}
impl Eq for Node {}
impl PartialEq for Node {
    fn eq(&self, other: &Node) -> bool {
        self.id == other.id && self.idx == other.idx && self.coord == other.coord
    }
}
impl fmt::Display for Node {
    fn fmt(&self, f: &mut fmt::Formatter) -> fmt::Result {
        write!(
            f,
            "Node: {{ id: {}, idx: {}, {} }}",
            self.id, self.idx, self.coord,
        )
    }
}

//------------------------------------------------------------------------------------------------//
// edge

#[derive(Debug)]
pub struct Edge {
    id: i64,
    src_idx: usize,
    dst_idx: usize,
    lane_count: u8,
    meters: u32,
    maxspeed: u16,
}
impl Edge {
    pub fn id(&self) -> i64 {
        self.id
    }
    pub fn src_idx(&self) -> usize {
        self.src_idx
    }
    pub fn dst_idx(&self) -> usize {
        self.dst_idx
    }
    pub fn lane_count(&self) -> u8 {
        debug_assert!(self.lane_count > 0, "Edge-lane-count should be > 0");
        self.lane_count
    }
    pub fn meters(&self) -> u32 {
        debug_assert!(self.meters > 0, "Edge-length should be > 0");
        self.meters
    }
    pub fn maxspeed(&self) -> u16 {
        debug_assert!(self.maxspeed > 0, "Edge-maxspeed should be > 0");
        self.maxspeed
    }
    pub fn milliseconds(&self) -> u32 {
        // length [m] / velocity [km/h]
        self.meters() * 3_600 / (self.maxspeed() as u32)
    }
}
impl Eq for Edge {}
impl PartialEq for Edge {
    fn eq(&self, other: &Edge) -> bool {
        self.id == other.id
            && self.src_idx == other.src_idx
            && self.dst_idx == other.dst_idx
            && self.meters == other.meters
            && self.maxspeed == other.maxspeed
    }
}
impl fmt::Display for Edge {
    fn fmt(&self, f: &mut fmt::Formatter) -> fmt::Result {
        write!(
            f,
            "Edge: {{ id: {}, ({})-{}->({}) }}",
            self.id, self.src_idx, self.meters, self.dst_idx,
        )
    }
}

//------------------------------------------------------------------------------------------------//
// graph: NodeContainer

#[derive(Debug)]
pub struct NodeContainer {
    nodes: Vec<Node>,
<<<<<<< HEAD
}
=======
    edges: Vec<Edge>,
    offsets: Vec<usize>,
}
impl Graph {
    fn new() -> Graph {
        Graph {
            nodes: Vec::new(),
            edges: Vec::new(),
            offsets: Vec::new(),
        }
    }
>>>>>>> 8b614b58

impl NodeContainer {
    fn new() -> NodeContainer {
        NodeContainer { nodes: Vec::new() }
    }

    pub fn count(&self) -> usize {
        self.nodes.len()
    }

    pub fn idx_from(&self, id: i64) -> Result<usize, usize> {
        self.nodes.binary_search_by(|node| node.id.cmp(&id))
    }

    pub fn get_from(&self, id: i64) -> Option<&Node> {
        let idx = match self.idx_from(id) {
            Ok(idx) => idx,
            Err(_) => return None,
        };
        self.get(idx)
    }

    pub fn get(&self, idx: usize) -> Option<&Node> {
        debug_assert_eq!(
            self.nodes[idx].idx, idx,
            "Node's idx in graph and its stored idx should be same."
        );
        self.nodes.get(idx)
    }
<<<<<<< HEAD
}

impl ops::Index<usize> for NodeContainer {
    type Output = Node;

    fn index(&self, idx: usize) -> &Self::Output {
        &self.nodes[idx]
    }
}

//------------------------------------------------------------------------------------------------//
// graph: EdgeContainer

#[derive(Debug)]
pub struct EdgeContainer {
    edges: Vec<Edge>,
    offsets: Vec<usize>,
    enabled: Vec<bool>,
}

impl EdgeContainer {
    fn new() -> EdgeContainer {
        EdgeContainer {
            edges: Vec::new(),
            offsets: Vec::new(),
            enabled: Vec::new(),
        }
    }

    //--------------------------------------------------------------------------------------------//
    // getter: counts

    pub fn count(&self) -> usize {
        self.edges.len()
    }

    //--------------------------------------------------------------------------------------------//
    // getter: edges

    pub fn get(&self, idx: usize) -> Option<&Edge> {
        if *(self.enabled.get(idx)?) {
            self.edges.get(idx)
        } else {
            None
        }
=======
    pub fn edge(&self, edge_idx: usize) -> Option<&Edge> {
        self.edges.get(edge_idx)
>>>>>>> 8b614b58
    }

    pub fn starting_from(&self, node_idx: usize) -> Option<Vec<&Edge>> {
        let range = self.offset_indices(node_idx)?;

        let mut leaving_edges = vec![];
        for i in range {
            if let Some(edge) = self.get(i) {
                leaving_edges.push(edge);
            }
        }
        Some(leaving_edges)
    }

    /// uses binary-search, but only on src's leaving edges (±3), so more or less in O(1)
    ///
    /// Returns the index of the edge, which can be used in the function `edge`
    pub fn between(&self, src_idx: usize, dst_idx: usize) -> Option<(&Edge, usize)> {
        let range = self.offset_indices(src_idx)?;
        let leaving_edges = &self.edges[range.clone()];
        let j = leaving_edges
            .binary_search_by(|edge| edge.dst_idx.cmp(&dst_idx))
            .ok()?;

        let edge_idx = range.start + j;
        debug_assert_eq!(leaving_edges[j], self.edges[edge_idx]);
        let edge = self.get(edge_idx)?;

        Some((edge, edge_idx))
    }

    //--------------------------------------------------------------------------------------------//
    // getter: offsets

    /// Returns a "real" range, where `start_bound < end_bound`
    fn offset_indices(&self, node_idx: usize) -> Option<ops::Range<usize>> {
        // Use offset-array to get indices for the graph's edges belonging to the given node
        let &i0 = self.offsets.get(node_idx)?;
        // (idx + 1) guaranteed by offset-array-length
        let &i1 = self.offsets.get(node_idx + 1)?;

        // check if i0 and i1 are equal
        // <-> if node has leaving edges
        if i0 < i1 {
            Some(i0..i1)
        } else {
            None
        }
    }

    //--------------------------------------------------------------------------------------------//
    // setter: enabled edges

    pub fn enable(&mut self, edge_idx: usize) {
        self.enabled[edge_idx] = true;
    }

    pub fn disable(&mut self, edge_idx: usize) {
        self.enabled[edge_idx] = false;
    }
}

impl ops::Index<usize> for EdgeContainer {
    type Output = Edge;

    fn index(&self, idx: usize) -> &Self::Output {
        &self.edges[idx]
    }
}

//------------------------------------------------------------------------------------------------//
// graph: EdgeContainer

#[derive(Debug)]
pub struct Graph {
    pub nodes: NodeContainer,
    pub fwd_edges: EdgeContainer,
}

impl Graph {
    fn new() -> Graph {
        Graph {
            nodes: NodeContainer::new(),
            fwd_edges: EdgeContainer::new(),
        }
    }
<<<<<<< HEAD

    pub fn nodes(&self) -> &NodeContainer {
        &(self.nodes)
    }

    pub fn fwd_edges(&self) -> &EdgeContainer {
        &(self.fwd_edges)
    }
=======
>>>>>>> 8b614b58
}

impl fmt::Display for Graph {
    fn fmt(&self, f: &mut fmt::Formatter) -> fmt::Result {
        writeln!(
            f,
            "Graph: {{ number of nodes: {}, number of fwd_edges: {} }}",
            self.nodes.count(),
            self.fwd_edges.count()
        )?;

        writeln!(f, "")?;

        let n = 20;
        let m = 20;

        // print nodes
        for mut i in 0..n {
            // if enough nodes are in the graph
            if i < self.nodes.count() {
                if i == n - 1 {
                    // if at least 2 nodes are missing -> print `...`
                    if i + 1 < self.nodes.count() {
                        writeln!(f, "...")?;
                    }
                    // print last node
                    i = self.nodes.count() - 1;
                }
                let node = &self.nodes[i];
                writeln!(f, "Node: {{ idx: {}, id: {}, {} }}", i, node.id, node.coord,)?;
            } else {
                break;
            }
        }

        writeln!(f, "")?;

        // print fwd-edges
        for mut j in 0..m {
            // if enough edges are in the graph
            if j < self.fwd_edges.count() {
                if j == m - 1 {
                    // if at least 2 edges are missing -> print `...`
                    if j + 1 < self.fwd_edges.count() {
                        writeln!(f, "...")?;
                    }
                    // print last edge
                    j = self.fwd_edges.count() - 1;
                }
                let edge = &self.fwd_edges[j];
                writeln!(
                    f,
                    "Edge: {{ idx: {}, id: {}, ({})-{}->({}) }}",
                    j,
                    edge.id,
                    self.nodes[edge.src_idx].id,
                    edge.meters,
                    self.nodes[edge.dst_idx].id,
                )?;
            } else {
                break;
            }
        }

        writeln!(f, "")?;

        // print fwd-offsets
        for mut i in 0..n {
            // if enough offsets are in the graph
            if i < self.nodes.count() {
                if i == n - 1 {
                    // if at least 2 offsets are missing -> print `...`
                    if i + 1 < self.nodes.count() {
                        writeln!(f, "...")?;
                    }
                    // print last offset
                    i = self.nodes.count() - 1;
                }
                writeln!(
                    f,
                    "{{ id: {}, fwd-offset: {} }}",
                    i, self.fwd_edges.offsets[i]
                )?;
            } else {
                break;
            }
        }
        // offset has n+1 entries due to `leaving_edges(...)`
        let i = self.fwd_edges.offsets.len() - 1;
        writeln!(
            f,
            "{{ __: {}, fwd-offset: {} }}",
            i, self.fwd_edges.offsets[i]
        )?;

        // print bwd-offsets
        // todo

        Ok(())
    }
}<|MERGE_RESOLUTION|>--- conflicted
+++ resolved
@@ -114,21 +114,7 @@
 #[derive(Debug)]
 pub struct NodeContainer {
     nodes: Vec<Node>,
-<<<<<<< HEAD
-}
-=======
-    edges: Vec<Edge>,
-    offsets: Vec<usize>,
-}
-impl Graph {
-    fn new() -> Graph {
-        Graph {
-            nodes: Vec::new(),
-            edges: Vec::new(),
-            offsets: Vec::new(),
-        }
-    }
->>>>>>> 8b614b58
+}
 
 impl NodeContainer {
     fn new() -> NodeContainer {
@@ -158,7 +144,6 @@
         );
         self.nodes.get(idx)
     }
-<<<<<<< HEAD
 }
 
 impl ops::Index<usize> for NodeContainer {
@@ -176,7 +161,6 @@
 pub struct EdgeContainer {
     edges: Vec<Edge>,
     offsets: Vec<usize>,
-    enabled: Vec<bool>,
 }
 
 impl EdgeContainer {
@@ -184,7 +168,6 @@
         EdgeContainer {
             edges: Vec::new(),
             offsets: Vec::new(),
-            enabled: Vec::new(),
         }
     }
 
@@ -199,15 +182,7 @@
     // getter: edges
 
     pub fn get(&self, idx: usize) -> Option<&Edge> {
-        if *(self.enabled.get(idx)?) {
-            self.edges.get(idx)
-        } else {
-            None
-        }
-=======
-    pub fn edge(&self, edge_idx: usize) -> Option<&Edge> {
-        self.edges.get(edge_idx)
->>>>>>> 8b614b58
+        self.edges.get(idx)
     }
 
     pub fn starting_from(&self, node_idx: usize) -> Option<Vec<&Edge>> {
@@ -257,17 +232,6 @@
             None
         }
     }
-
-    //--------------------------------------------------------------------------------------------//
-    // setter: enabled edges
-
-    pub fn enable(&mut self, edge_idx: usize) {
-        self.enabled[edge_idx] = true;
-    }
-
-    pub fn disable(&mut self, edge_idx: usize) {
-        self.enabled[edge_idx] = false;
-    }
 }
 
 impl ops::Index<usize> for EdgeContainer {
@@ -294,7 +258,6 @@
             fwd_edges: EdgeContainer::new(),
         }
     }
-<<<<<<< HEAD
 
     pub fn nodes(&self) -> &NodeContainer {
         &(self.nodes)
@@ -303,8 +266,6 @@
     pub fn fwd_edges(&self) -> &EdgeContainer {
         &(self.fwd_edges)
     }
-=======
->>>>>>> 8b614b58
 }
 
 impl fmt::Display for Graph {
