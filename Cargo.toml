--- conflicted
+++ resolved
@@ -48,16 +48,8 @@
 
 [[example]]
 name = "graph"
-<<<<<<< HEAD
 path = "examples/playground/graph.rs"
 
 [[example]]
-name = "dijkstra"
-path = "examples/playground/dijkstra.rs"
-
-[[example]]
 name = "server"
-path = "examples/playground/server.rs"
-=======
-path = "examples/playground/graph.rs"
->>>>>>> 19c19057
+path = "examples/playground/server.rs"