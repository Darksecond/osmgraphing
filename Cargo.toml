--- conflicted
+++ resolved
@@ -19,15 +19,10 @@
 
 
 [dependencies]
-<<<<<<< HEAD
-quick-xml = "*"
-osmpbfreader = "*"
-log = "*"
-env_logger = "*"
-=======
-quick-xml = "0.14.0"
-osmpbfreader = "0.13.0"
->>>>>>> bdd49177
+quick-xml = "0.14"
+osmpbfreader = "0.13"
+log = "0.4"
+env_logger = "0.6"
 
 
 [[example]]
